# Copyright 2018 Google LLC
#
# Licensed under the Apache License, Version 2.0 (the "License");
# you may not use this file except in compliance with the License.
# You may obtain a copy of the License at
#
#     https://www.apache.org/licenses/LICENSE-2.0
#
# Unless required by applicable law or agreed to in writing, software
# distributed under the License is distributed on an "AS IS" BASIS,
# WITHOUT WARRANTIES OR CONDITIONS OF ANY KIND, either express or implied.
# See the License for the specific language governing permissions and
# limitations under the License.

from __future__ import absolute_import
from __future__ import division
from __future__ import print_function


import numpy as onp

from .. import lax_linalg
from .lax_numpy import _not_implemented
<<<<<<< HEAD
=======
from .lax_numpy import _wraps
from .lax_numpy import IMPLEMENTED_FUNCS
from . import lax_numpy as np
from ..util import get_module_functions


dot = np.dot
matmul = np.matmul
trace = np.trace


@_wraps(onp.linalg.cholesky)
def cholesky(a):
  return lax_linalg.cholesky(a)


@_wraps(onp.linalg.qr)
def qr(a, mode="reduced"):
  if mode in ("reduced", "r", "full"):
    full_matrices = False
  elif mode == "complete":
    full_matrices = True
  else:
    raise ValueError("Unsupported QR decomposition mode '{}'".format(mode))
  q, r = lax_linalg.qr(a, full_matrices)
  if mode == "r":
    return r
  return q, r

>>>>>>> f88b799e

for func in get_module_functions(onp.linalg):
  if func.__name__ not in globals():
    globals()[func.__name__] = _not_implemented(func)<|MERGE_RESOLUTION|>--- conflicted
+++ resolved
@@ -21,10 +21,7 @@
 
 from .. import lax_linalg
 from .lax_numpy import _not_implemented
-<<<<<<< HEAD
-=======
 from .lax_numpy import _wraps
-from .lax_numpy import IMPLEMENTED_FUNCS
 from . import lax_numpy as np
 from ..util import get_module_functions
 
@@ -52,8 +49,6 @@
     return r
   return q, r
 
->>>>>>> f88b799e
-
 for func in get_module_functions(onp.linalg):
   if func.__name__ not in globals():
     globals()[func.__name__] = _not_implemented(func)